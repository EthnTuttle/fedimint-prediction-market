[package]
name = "fedimintd-custom"
version = "0.2.1"
authors = ["The Fedimint Developers"]
edition = "2021"
description = "fedimintd with custom module set"

[[bin]]
name = "fedimintd"
path = "src/fedimintd.rs"

[dependencies]
anyhow = "1.0.66"
fedimintd = { workspace = true }
tokio = { version = "1.25.0", features = ["full", "tracing"] }
<<<<<<< HEAD
fedimint-prediction-markets-server = { path = "../fedimint-prediction-markets-server" }
=======
fedimint-dummy-server = { path = "../fedimint-dummy-server" }
fedimint-dummy-common = { path = "../fedimint-dummy-common" }
>>>>>>> 2a7a670b
<|MERGE_RESOLUTION|>--- conflicted
+++ resolved
@@ -13,9 +13,5 @@
 anyhow = "1.0.66"
 fedimintd = { workspace = true }
 tokio = { version = "1.25.0", features = ["full", "tracing"] }
-<<<<<<< HEAD
 fedimint-prediction-markets-server = { path = "../fedimint-prediction-markets-server" }
-=======
-fedimint-dummy-server = { path = "../fedimint-dummy-server" }
-fedimint-dummy-common = { path = "../fedimint-dummy-common" }
->>>>>>> 2a7a670b
+fedimint-prediction-markets-common = { path = "../fedimint-prediction-markets-common" }